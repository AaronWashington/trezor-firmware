# This file is part of the Trezor project.
#
# Copyright (C) 2012-2019 SatoshiLabs and contributors
#
# This library is free software: you can redistribute it and/or modify
# it under the terms of the GNU Lesser General Public License version 3
# as published by the Free Software Foundation.
#
# This library is distributed in the hope that it will be useful,
# but WITHOUT ANY WARRANTY; without even the implied warranty of
# MERCHANTABILITY or FITNESS FOR A PARTICULAR PURPOSE.  See the
# GNU Lesser General Public License for more details.
#
# You should have received a copy of the License along with this library.
# If not, see <https://www.gnu.org/licenses/lgpl-3.0.html>.

import pytest

from trezorlib import btc, messages as proto
from trezorlib.exceptions import TrezorFailure
from trezorlib.tools import parse_path

from ..tx_cache import TxCache

TX_API = TxCache("Bitcoin")

TXHASH_d5f65e = bytes.fromhex(
    "d5f65ee80147b4bcc70b75e4bbf2d7382021b871bd8867ef8fa525ef50864882"
)


class TestOpReturn:
    def test_opreturn(self, client):
        inp1 = proto.TxInputType(
            address_n=parse_path("44'/0'/0'/0/2"), prev_hash=TXHASH_d5f65e, prev_index=0
        )

        out1 = proto.TxOutputType(
            address="1MJ2tj2ThBE62zXbBYA5ZaN3fdve5CPAz1",
            amount=390000 - 10000,
            script_type=proto.OutputScriptType.PAYTOADDRESS,
        )

        out2 = proto.TxOutputType(
            op_return_data=b"test of the op_return data",
            amount=0,
            script_type=proto.OutputScriptType.PAYTOOPRETURN,
        )

        with client:
            client.set_expected_responses(
                [
                    proto.TxRequest(
                        request_type=proto.RequestType.TXINPUT,
                        details=proto.TxRequestDetailsType(request_index=0),
                    ),
                    proto.TxRequest(
                        request_type=proto.RequestType.TXMETA,
                        details=proto.TxRequestDetailsType(tx_hash=TXHASH_d5f65e),
                    ),
                    proto.TxRequest(
                        request_type=proto.RequestType.TXINPUT,
                        details=proto.TxRequestDetailsType(
                            request_index=0, tx_hash=TXHASH_d5f65e
                        ),
                    ),
                    proto.TxRequest(
                        request_type=proto.RequestType.TXINPUT,
                        details=proto.TxRequestDetailsType(
                            request_index=1, tx_hash=TXHASH_d5f65e
                        ),
                    ),
                    proto.TxRequest(
                        request_type=proto.RequestType.TXOUTPUT,
                        details=proto.TxRequestDetailsType(
                            request_index=0, tx_hash=TXHASH_d5f65e
                        ),
                    ),
                    proto.TxRequest(
                        request_type=proto.RequestType.TXOUTPUT,
                        details=proto.TxRequestDetailsType(request_index=0),
                    ),
                    proto.ButtonRequest(code=proto.ButtonRequestType.ConfirmOutput),
                    proto.TxRequest(
                        request_type=proto.RequestType.TXOUTPUT,
                        details=proto.TxRequestDetailsType(request_index=1),
                    ),
                    proto.ButtonRequest(code=proto.ButtonRequestType.ConfirmOutput),
                    proto.ButtonRequest(code=proto.ButtonRequestType.SignTx),
                    proto.TxRequest(
                        request_type=proto.RequestType.TXINPUT,
                        details=proto.TxRequestDetailsType(request_index=0),
                    ),
                    proto.TxRequest(
                        request_type=proto.RequestType.TXOUTPUT,
                        details=proto.TxRequestDetailsType(request_index=0),
                    ),
                    proto.TxRequest(
                        request_type=proto.RequestType.TXOUTPUT,
                        details=proto.TxRequestDetailsType(request_index=1),
                    ),
                    proto.TxRequest(
                        request_type=proto.RequestType.TXOUTPUT,
                        details=proto.TxRequestDetailsType(request_index=0),
                    ),
                    proto.TxRequest(
                        request_type=proto.RequestType.TXOUTPUT,
                        details=proto.TxRequestDetailsType(request_index=1),
                    ),
                    proto.TxRequest(request_type=proto.RequestType.TXFINISHED),
                ]
            )
            _, serialized_tx = btc.sign_tx(
                client, "Bitcoin", [inp1], [out1, out2], prev_txes=TX_API
            )

        assert (
            serialized_tx.hex()
            == "010000000182488650ef25a58fef6788bd71b8212038d7f2bbe4750bc7bcb44701e85ef6d5000000006b483045022100bc36e1227b334e856c532bbef86d30a96823a5f2461738f4dbf969dfbcf1b40b022078c5353ec9a4bce2bb05bd1ec466f2ab379c1aad926e208738407bba4e09784b012103330236b68aa6fdcaca0ea72e11b360c84ed19a338509aa527b678a7ec9076882ffffffff0260cc0500000000001976a914de9b2a8da088824e8fe51debea566617d851537888ac00000000000000001c6a1a74657374206f6620746865206f705f72657475726e206461746100000000"
        )

    @pytest.mark.skip_ui
    def test_nonzero_opreturn(self, client):
        inp1 = proto.TxInputType(
            address_n=parse_path("44'/0'/10'/0/5"),
            prev_hash=TXHASH_d5f65e,
            prev_index=0,
        )

        out1 = proto.TxOutputType(
            op_return_data=b"test of the op_return data",
            amount=10000,
            script_type=proto.OutputScriptType.PAYTOOPRETURN,
        )

        with client:
            client.set_expected_responses(
                [
                    proto.TxRequest(
                        request_type=proto.RequestType.TXINPUT,
                        details=proto.TxRequestDetailsType(request_index=0),
                    ),
                    proto.TxRequest(
                        request_type=proto.RequestType.TXMETA,
                        details=proto.TxRequestDetailsType(tx_hash=TXHASH_d5f65e),
                    ),
                    proto.TxRequest(
                        request_type=proto.RequestType.TXINPUT,
                        details=proto.TxRequestDetailsType(
                            request_index=0, tx_hash=TXHASH_d5f65e
                        ),
                    ),
                    proto.TxRequest(
                        request_type=proto.RequestType.TXINPUT,
                        details=proto.TxRequestDetailsType(
                            request_index=1, tx_hash=TXHASH_d5f65e
                        ),
                    ),
                    proto.TxRequest(
                        request_type=proto.RequestType.TXOUTPUT,
                        details=proto.TxRequestDetailsType(
                            request_index=0, tx_hash=TXHASH_d5f65e
                        ),
                    ),
                    proto.TxRequest(
                        request_type=proto.RequestType.TXOUTPUT,
                        details=proto.TxRequestDetailsType(request_index=0),
                    ),
                    proto.Failure(),
                ]
            )

            with pytest.raises(TrezorFailure) as exc:
                btc.sign_tx(client, "Bitcoin", [inp1], [out1], prev_txes=TX_API)

<<<<<<< HEAD
            if client.features.model == "1":
                assert exc.value.code == proto.FailureType.ProcessError
                assert exc.value.message.endswith("Failed to compile output")
            else:
                assert exc.value.code == proto.FailureType.DataError
                assert exc.value.message.endswith(
                    "OP_RETURN output with non-zero amount"
                )
=======
            assert exc.value.args[0] == proto.FailureType.DataError
            assert exc.value.args[1].endswith("OP_RETURN output with non-zero amount")

    @pytest.mark.skip_ui
    def test_opreturn_address(self, client):
        inp1 = proto.TxInputType(
            address_n=parse_path("44'/0'/0'/0/2"), prev_hash=TXHASH_d5f65e, prev_index=0
        )

        out1 = proto.TxOutputType(
            address_n=parse_path("44'/0'/0'/1/2"),
            amount=0,
            op_return_data=b"OMNI TRANSACTION GOES HERE",
            script_type=proto.OutputScriptType.PAYTOOPRETURN,
        )

        with client:
            client.set_expected_responses(
                [
                    proto.TxRequest(
                        request_type=proto.RequestType.TXINPUT,
                        details=proto.TxRequestDetailsType(request_index=0),
                    ),
                    proto.TxRequest(
                        request_type=proto.RequestType.TXMETA,
                        details=proto.TxRequestDetailsType(tx_hash=TXHASH_d5f65e),
                    ),
                    proto.TxRequest(
                        request_type=proto.RequestType.TXINPUT,
                        details=proto.TxRequestDetailsType(
                            request_index=0, tx_hash=TXHASH_d5f65e
                        ),
                    ),
                    proto.TxRequest(
                        request_type=proto.RequestType.TXINPUT,
                        details=proto.TxRequestDetailsType(
                            request_index=1, tx_hash=TXHASH_d5f65e
                        ),
                    ),
                    proto.TxRequest(
                        request_type=proto.RequestType.TXOUTPUT,
                        details=proto.TxRequestDetailsType(
                            request_index=0, tx_hash=TXHASH_d5f65e
                        ),
                    ),
                    proto.TxRequest(
                        request_type=proto.RequestType.TXOUTPUT,
                        details=proto.TxRequestDetailsType(request_index=0),
                    ),
                    proto.Failure(),
                ]
            )
            with pytest.raises(CallException) as exc:
                _, serialized_tx = btc.sign_tx(
                    client, "Bitcoin", [inp1], [out1], prev_txes=TX_API
                )

            assert exc.value.args[0] == proto.FailureType.DataError
            assert exc.value.args[1].endswith(
                "Output's address_n provided but not expected."
            )
>>>>>>> 0b7a8449
<|MERGE_RESOLUTION|>--- conflicted
+++ resolved
@@ -170,21 +170,10 @@
                 ]
             )
 
-            with pytest.raises(TrezorFailure) as exc:
+            with pytest.raises(
+                TrezorFailure, match="OP_RETURN output with non-zero amount"
+            ):
                 btc.sign_tx(client, "Bitcoin", [inp1], [out1], prev_txes=TX_API)
-
-<<<<<<< HEAD
-            if client.features.model == "1":
-                assert exc.value.code == proto.FailureType.ProcessError
-                assert exc.value.message.endswith("Failed to compile output")
-            else:
-                assert exc.value.code == proto.FailureType.DataError
-                assert exc.value.message.endswith(
-                    "OP_RETURN output with non-zero amount"
-                )
-=======
-            assert exc.value.args[0] == proto.FailureType.DataError
-            assert exc.value.args[1].endswith("OP_RETURN output with non-zero amount")
 
     @pytest.mark.skip_ui
     def test_opreturn_address(self, client):
@@ -235,13 +224,9 @@
                     proto.Failure(),
                 ]
             )
-            with pytest.raises(CallException) as exc:
+            with pytest.raises(
+                TrezorFailure, match="Output's address_n provided but not expected."
+            ):
                 _, serialized_tx = btc.sign_tx(
                     client, "Bitcoin", [inp1], [out1], prev_txes=TX_API
-                )
-
-            assert exc.value.args[0] == proto.FailureType.DataError
-            assert exc.value.args[1].endswith(
-                "Output's address_n provided but not expected."
-            )
->>>>>>> 0b7a8449
+                )